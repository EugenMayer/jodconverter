/*
 * Copyright 2004 - 2012 Mirko Nasato and contributors
 *           2016 - 2017 Simon Braconnier and contributors
 *
 * This file is part of JODConverter - Java OpenDocument Converter.
 *
 * Licensed under the Apache License, Version 2.0 (the "License");
 * you may not use this file except in compliance with the License.
 * You may obtain a copy of the License at
 *
 *      http://www.apache.org/licenses/LICENSE-2.0
 *
 * Unless required by applicable law or agreed to in writing, software
 * distributed under the License is distributed on an "AS IS" BASIS,
 * WITHOUT WARRANTIES OR CONDITIONS OF ANY KIND, either express or implied.
 * See the License for the specific language governing permissions and
 * limitations under the License.
 */

package org.jodconverter.cli;

import static org.assertj.core.api.Assertions.assertThat;
import static org.junit.Assert.fail;

import java.io.File;
import java.nio.charset.Charset;

import org.apache.commons.io.FileUtils;
import org.apache.commons.io.FilenameUtils;
import org.junit.ClassRule;
import org.junit.Rule;
import org.junit.Test;
import org.junit.rules.TemporaryFolder;

<<<<<<< HEAD
import org.jodconverter.cli.util.ConsoleStreamsListener;
=======
import org.jodconverter.cli.util.COnlineServerMock;
>>>>>>> 17524714
import org.jodconverter.cli.util.ExitException;
import org.jodconverter.cli.util.NoExitResource;
import org.jodconverter.cli.util.ResetExitExceptionResource;
import org.jodconverter.cli.util.SystemLogHandler;
import org.jodconverter.office.OfficeUtils;

/**
 * This class tests the {@link Convert} class, which contains the main function of the cli module.
 */
public class ConvertITest {

  private static final String CONFIG_DIR = "src/integTest/resources/config/";
  private static final String SOURCE_FILE = "src/integTest/resources/documents/test1.doc";
  private static final String SOURCE_MULTI_PAGE_FILE =
      "src/integTest/resources/documents/test_multi_page.doc";

  @ClassRule public static NoExitResource noExit = new NoExitResource();
  @ClassRule public static ConsoleStreamsListener consoleListener = new ConsoleStreamsListener();
  @ClassRule public static TemporaryFolder testFolder = new TemporaryFolder();

  @Rule public ResetExitExceptionResource resetExitEx = new ResetExitExceptionResource();

  @Test
  public void main_WithOneSourceFileAndOneTargetFile_ShouldConvertSuccessfully() throws Exception {

    final File inputFile = new File(SOURCE_FILE);
    final File outputFile =
        new File(testFolder.getRoot(), "main_WithOneSourceFileAndOneTargetFile.pdf");

    assertThat(outputFile).doesNotExist();

    try {
      Convert.main(new String[] {"-k", inputFile.getPath(), outputFile.getPath()});

      // Be sure the ExitException exception is thrown.
      fail();

    } catch (Exception ex) {
      assertThat(ex)
          .isExactlyInstanceOf(ExitException.class)
          .hasFieldOrPropertyWithValue("status", 0);

      assertThat(outputFile).isFile();
      assertThat(outputFile.length()).isGreaterThan(0L);
    }
  }

  @Test
  public void main_WithOneSourceFileAndOutputFormat_ShouldConvertSuccessfully() throws Exception {

    final File inputFile = new File(SOURCE_FILE);
    FileUtils.copyFileToDirectory(inputFile, testFolder.getRoot());
    final File renamedInputFile =
        new File(
            testFolder.getRoot(),
            "main_WithOutputFormat." + FilenameUtils.getExtension(inputFile.getName()));
    FileUtils.moveFile(new File(testFolder.getRoot(), inputFile.getName()), renamedInputFile);
    final File outputFile = new File(testFolder.getRoot(), "main_WithOutputFormat.pdf");

    assertThat(outputFile).doesNotExist();

    try {
      Convert.main(new String[] {"-k", "-f", "pdf", renamedInputFile.getPath()});

      // Be sure the ExitException exception is thrown.
      fail();

    } catch (Exception ex) {
      assertThat(ex)
          .isExactlyInstanceOf(ExitException.class)
          .hasFieldOrPropertyWithValue("status", 0);

      assertThat(outputFile).isFile();
      assertThat(outputFile.length()).isGreaterThan(0L);
    }
  }

  @Test
  public void main_WithCustomFilterChain_ShouldConvertSuccessfully() throws Exception {

    final File filterChainFile = new File(CONFIG_DIR, "applicationContext_pageSelectorFilter.xml");
    final File inputFile = new File(SOURCE_MULTI_PAGE_FILE);
    final File outputFile1 =
        new File(testFolder.getRoot(), "main_WithCustomFilterChain_WithoutFilter.txt");
    final File outputFile2 =
        new File(testFolder.getRoot(), "main_WithCustomFilterChain_WithFilter.txt");

    assertThat(outputFile1).doesNotExist();
    assertThat(outputFile2).doesNotExist();

    try {
      Convert.main(new String[] {"-k", inputFile.getPath(), outputFile1.getPath()});

      // Be sure the ExitException exception is thrown.
      fail();

    } catch (Exception ex) {
      assertThat(ex)
          .isExactlyInstanceOf(ExitException.class)
          .hasFieldOrPropertyWithValue("status", 0);

      final String content = FileUtils.readFileToString(outputFile1, Charset.forName("UTF-8"));
      assertThat(content)
          .contains("Test document Page 1")
          .contains("Test document Page 2")
          .contains("Test document Page 3");
    }

    try {
      Convert.main(
          new String[] {
            "-k", "-a", filterChainFile.getPath(), inputFile.getPath(), outputFile2.getPath()
          });

      // Be sure the ExitException exception is thrown.
      fail();

    } catch (Exception ex) {
      assertThat(ex)
          .isExactlyInstanceOf(ExitException.class)
          .hasFieldOrPropertyWithValue("status", 0);

      final String content = FileUtils.readFileToString(outputFile2, Charset.forName("UTF-8"));
      assertThat(content)
          .contains("Test document Page 2")
          .doesNotContain("Test document Page 1")
          .doesNotContain("Test document Page 3");
    }
  }

  @Test
  public void main_WithAllCustomizableOption_ExecuteAndExitWithCod0() throws Exception {

    try {
      Convert.main(
          new String[] {
            "-k",
            "-i",
            OfficeUtils.getDefaultOfficeHome().getPath(),
            "-m",
            OfficeUtils.findBestProcessManager().getClass().getName(),
            "-u",
            "src/integTest/resources/templateProfileDir",
            "-t",
            "30000",
            "-p",
            "2002",
            "input1.txt",
            "output1.pdf"
          });

      // Be sure the ExitException exception is thrown.
      fail();

    } catch (Exception ex) {
      assertThat(ex)
          .isExactlyInstanceOf(ExitException.class)
          .hasFieldOrPropertyWithValue("status", 0);
    }
  }

  @Test
<<<<<<< HEAD
  public void main_WithCustomDocumentFormats_ShouldSupportOnlyCustomFormats() throws Exception {
=======
  public void main_Convert_WithConnectionOption_WithOutputFormat_ShouldSucceed() throws Exception {
    final File inputFile = new File(SOURCE_FILE);
    final File outputFile =
        new File(
            inputFile.getParentFile(), FilenameUtils.getBaseName(inputFile.getName()) + ".pdf");

    assertThat(outputFile).doesNotExist();

    COnlineServerMock server = new COnlineServerMock();
    try {
      // start mock server
      server.listen();

      SystemLogHandler.startCapture();
      Convert.main(
          new String[] {
            "-f", "pdf", inputFile.getPath(), "-c", "http://localhost:9980/lool/convert-to/pdf"
          });

      server.stop();
      // Be sure the ExitException exception is thrown.
      fail();

    } catch (Exception ex) {
      SystemLogHandler.stopCapture();
      assertThat(ex)
          .isExactlyInstanceOf(ExitException.class)
          .hasFieldOrPropertyWithValue("status", 0);

      assertThat(outputFile).isFile();
      assertThat(outputFile.length()).isGreaterThan(0L);

      FileUtils.deleteQuietly(outputFile); // Prevent further test failure.
    }
  }

  @Test
  public void main_WithAllCustomizableOption_ExecuteAndExitWithCod0() throws Exception {
>>>>>>> 17524714

    final File outputFile = new File(testFolder.getRoot(), "main_WithCustomDocumentFormats.pdf");
    try {
      SystemLogHandler.startCapture();
      Convert.main(
          new String[] {
            "-k",
            "-o",
            "-r",
            new File("src/integTest/resources/cli-document-formats.json").getPath(),
            SOURCE_FILE,
            outputFile.getPath()
          });

      // Be sure the ExitException exception is thrown.
      fail();

    } catch (Exception ex) {
      final String capturedlog = SystemLogHandler.stopCapture();
      assertThat(capturedlog).contains("The source format is missing or not supported");
      assertThat(ex)
          .isExactlyInstanceOf(ExitException.class)
          .hasFieldOrPropertyWithValue("status", 2);
    }
  }
}<|MERGE_RESOLUTION|>--- conflicted
+++ resolved
@@ -23,23 +23,16 @@
 import static org.junit.Assert.fail;
 
 import java.io.File;
-import java.nio.charset.Charset;
 
 import org.apache.commons.io.FileUtils;
 import org.apache.commons.io.FilenameUtils;
-import org.junit.ClassRule;
-import org.junit.Rule;
+import org.junit.AfterClass;
+import org.junit.BeforeClass;
 import org.junit.Test;
-import org.junit.rules.TemporaryFolder;
-
-<<<<<<< HEAD
-import org.jodconverter.cli.util.ConsoleStreamsListener;
-=======
+
 import org.jodconverter.cli.util.COnlineServerMock;
->>>>>>> 17524714
 import org.jodconverter.cli.util.ExitException;
-import org.jodconverter.cli.util.NoExitResource;
-import org.jodconverter.cli.util.ResetExitExceptionResource;
+import org.jodconverter.cli.util.NoExitSecurityManager;
 import org.jodconverter.cli.util.SystemLogHandler;
 import org.jodconverter.office.OfficeUtils;
 
@@ -50,159 +43,63 @@
 
   private static final String CONFIG_DIR = "src/integTest/resources/config/";
   private static final String SOURCE_FILE = "src/integTest/resources/documents/test1.doc";
-  private static final String SOURCE_MULTI_PAGE_FILE =
-      "src/integTest/resources/documents/test_multi_page.doc";
-
-  @ClassRule public static NoExitResource noExit = new NoExitResource();
-  @ClassRule public static ConsoleStreamsListener consoleListener = new ConsoleStreamsListener();
-  @ClassRule public static TemporaryFolder testFolder = new TemporaryFolder();
-
-  @Rule public ResetExitExceptionResource resetExitEx = new ResetExitExceptionResource();
-
-  @Test
-  public void main_WithOneSourceFileAndOneTargetFile_ShouldConvertSuccessfully() throws Exception {
-
-    final File inputFile = new File(SOURCE_FILE);
-    final File outputFile =
-        new File(testFolder.getRoot(), "main_WithOneSourceFileAndOneTargetFile.pdf");
-
-    assertThat(outputFile).doesNotExist();
-
-    try {
-      Convert.main(new String[] {"-k", inputFile.getPath(), outputFile.getPath()});
-
-      // Be sure the ExitException exception is thrown.
-      fail();
-
-    } catch (Exception ex) {
-      assertThat(ex)
-          .isExactlyInstanceOf(ExitException.class)
-          .hasFieldOrPropertyWithValue("status", 0);
-
-      assertThat(outputFile).isFile();
-      assertThat(outputFile.length()).isGreaterThan(0L);
-    }
-  }
-
-  @Test
-  public void main_WithOneSourceFileAndOutputFormat_ShouldConvertSuccessfully() throws Exception {
-
-    final File inputFile = new File(SOURCE_FILE);
-    FileUtils.copyFileToDirectory(inputFile, testFolder.getRoot());
-    final File renamedInputFile =
-        new File(
-            testFolder.getRoot(),
-            "main_WithOutputFormat." + FilenameUtils.getExtension(inputFile.getName()));
-    FileUtils.moveFile(new File(testFolder.getRoot(), inputFile.getName()), renamedInputFile);
-    final File outputFile = new File(testFolder.getRoot(), "main_WithOutputFormat.pdf");
-
-    assertThat(outputFile).doesNotExist();
-
-    try {
-      Convert.main(new String[] {"-k", "-f", "pdf", renamedInputFile.getPath()});
-
-      // Be sure the ExitException exception is thrown.
-      fail();
-
-    } catch (Exception ex) {
-      assertThat(ex)
-          .isExactlyInstanceOf(ExitException.class)
-          .hasFieldOrPropertyWithValue("status", 0);
-
-      assertThat(outputFile).isFile();
-      assertThat(outputFile.length()).isGreaterThan(0L);
-    }
-  }
-
-  @Test
-  public void main_WithCustomFilterChain_ShouldConvertSuccessfully() throws Exception {
-
-    final File filterChainFile = new File(CONFIG_DIR, "applicationContext_pageSelectorFilter.xml");
-    final File inputFile = new File(SOURCE_MULTI_PAGE_FILE);
-    final File outputFile1 =
-        new File(testFolder.getRoot(), "main_WithCustomFilterChain_WithoutFilter.txt");
-    final File outputFile2 =
-        new File(testFolder.getRoot(), "main_WithCustomFilterChain_WithFilter.txt");
-
-    assertThat(outputFile1).doesNotExist();
-    assertThat(outputFile2).doesNotExist();
-
-    try {
-      Convert.main(new String[] {"-k", inputFile.getPath(), outputFile1.getPath()});
-
-      // Be sure the ExitException exception is thrown.
-      fail();
-
-    } catch (Exception ex) {
-      assertThat(ex)
-          .isExactlyInstanceOf(ExitException.class)
-          .hasFieldOrPropertyWithValue("status", 0);
-
-      final String content = FileUtils.readFileToString(outputFile1, Charset.forName("UTF-8"));
-      assertThat(content)
-          .contains("Test document Page 1")
-          .contains("Test document Page 2")
-          .contains("Test document Page 3");
-    }
-
-    try {
-      Convert.main(
-          new String[] {
-            "-k", "-a", filterChainFile.getPath(), inputFile.getPath(), outputFile2.getPath()
-          });
-
-      // Be sure the ExitException exception is thrown.
-      fail();
-
-    } catch (Exception ex) {
-      assertThat(ex)
-          .isExactlyInstanceOf(ExitException.class)
-          .hasFieldOrPropertyWithValue("status", 0);
-
-      final String content = FileUtils.readFileToString(outputFile2, Charset.forName("UTF-8"));
-      assertThat(content)
-          .contains("Test document Page 2")
-          .doesNotContain("Test document Page 1")
-          .doesNotContain("Test document Page 3");
-    }
-  }
-
-  @Test
-  public void main_WithAllCustomizableOption_ExecuteAndExitWithCod0() throws Exception {
-
-    try {
-      Convert.main(
-          new String[] {
-            "-k",
-            "-i",
-            OfficeUtils.getDefaultOfficeHome().getPath(),
-            "-m",
-            OfficeUtils.findBestProcessManager().getClass().getName(),
-            "-u",
-            "src/integTest/resources/templateProfileDir",
-            "-t",
-            "30000",
-            "-p",
-            "2002",
-            "input1.txt",
-            "output1.pdf"
-          });
-
-      // Be sure the ExitException exception is thrown.
-      fail();
-
-    } catch (Exception ex) {
-      assertThat(ex)
-          .isExactlyInstanceOf(ExitException.class)
-          .hasFieldOrPropertyWithValue("status", 0);
-    }
-  }
-
-  @Test
-<<<<<<< HEAD
-  public void main_WithCustomDocumentFormats_ShouldSupportOnlyCustomFormats() throws Exception {
-=======
-  public void main_Convert_WithConnectionOption_WithOutputFormat_ShouldSucceed() throws Exception {
+  private static final String OUTPUT_DIR = "test-output/" + ConvertITest.class.getSimpleName();
+
+  /**
+   * Ensures we start with a fresh output directory. Also changes the security manager so we can
+   * trap the exit code of the application.
+   */
+  @BeforeClass
+  public static void createOutputDir() {
+
+    // Ensure we start with a fresh output directory
+    final File outputDir = new File(OUTPUT_DIR);
+    FileUtils.deleteQuietly(outputDir);
+    outputDir.mkdirs();
+
+    System.setSecurityManager(new NoExitSecurityManager());
+  }
+
+  /**  Deletes the output directory and resets the security manager. */
+  @AfterClass
+  public static void deleteOutputDir() {
+
+    // Delete the output directory
+    FileUtils.deleteQuietly(new File(OUTPUT_DIR));
+
+    // Restore security manager
+    System.setSecurityManager(null);
+  }
+
+  @Test
+  public void convert_WithFilenames_ShouldSucceed() throws Exception {
+
+    final File inputFile = new File(SOURCE_FILE);
+    final File outputFile = new File(OUTPUT_DIR, "convert.pdf");
+
+    assertThat(outputFile).doesNotExist();
+
+    try {
+      SystemLogHandler.startCapture();
+      Convert.main(new String[] {inputFile.getPath(), outputFile.getPath()});
+
+      // Be sure the ExitException exception is thrown.
+      fail();
+
+    } catch (Exception ex) {
+      SystemLogHandler.stopCapture();
+      assertThat(ex)
+          .isExactlyInstanceOf(ExitException.class)
+          .hasFieldOrPropertyWithValue("status", 0);
+
+      assertThat(outputFile).isFile();
+      assertThat(outputFile.length()).isGreaterThan(0L);
+    }
+  }
+
+  @Test
+  public void convert_WithOutputFormat_ShouldSucceed() throws Exception {
+
     final File inputFile = new File(SOURCE_FILE);
     final File outputFile =
         new File(
@@ -210,6 +107,95 @@
 
     assertThat(outputFile).doesNotExist();
 
+    try {
+      SystemLogHandler.startCapture();
+      Convert.main(new String[] {"-f", "pdf", inputFile.getPath()});
+
+      // Be sure the ExitException exception is thrown.
+      fail();
+
+    } catch (Exception ex) {
+      SystemLogHandler.stopCapture();
+      assertThat(ex)
+          .isExactlyInstanceOf(ExitException.class)
+          .hasFieldOrPropertyWithValue("status", 0);
+
+      assertThat(outputFile).isFile();
+      assertThat(outputFile.length()).isGreaterThan(0L);
+
+      FileUtils.deleteQuietly(outputFile); // Prevent further test failure.
+    }
+  }
+
+  @Test
+  public void convert_WithMultipleFilters_ShouldSucceed() throws Exception {
+
+    final File filterChainFile = new File(CONFIG_DIR + "applicationContext_multipleFilters.xml");
+    final File inputFile = new File(SOURCE_FILE);
+    final File outputFile = new File(OUTPUT_DIR, "convert_WithMultipleFilters.pdf");
+
+    assertThat(outputFile).doesNotExist();
+
+    try {
+      SystemLogHandler.startCapture();
+      Convert.main(
+          new String[] {
+            "-a", filterChainFile.getPath(), inputFile.getPath(), outputFile.getPath()
+          });
+
+      // Be sure the ExitException exception is thrown.
+      fail();
+
+    } catch (Exception ex) {
+      SystemLogHandler.stopCapture();
+      assertThat(ex)
+          .isExactlyInstanceOf(ExitException.class)
+          .hasFieldOrPropertyWithValue("status", 0);
+
+      assertThat(outputFile).isFile();
+      assertThat(outputFile.length()).isGreaterThan(0L);
+    }
+  }
+
+  @Test
+  public void convert_WithSingleFilter_ShouldSucceed() throws Exception {
+
+    final File filterChainFile = new File(CONFIG_DIR + "applicationContext_singleFilter.xml");
+    final File inputFile = new File(SOURCE_FILE);
+    final File outputFile = new File(OUTPUT_DIR, "convert_WithSingleFilter.pdf");
+
+    assertThat(outputFile).doesNotExist();
+
+    try {
+      SystemLogHandler.startCapture();
+      Convert.main(
+          new String[] {
+            "-a", filterChainFile.getPath(), inputFile.getPath(), outputFile.getPath()
+          });
+
+      // Be sure the ExitException exception is thrown.
+      fail();
+
+    } catch (Exception ex) {
+      SystemLogHandler.stopCapture();
+      assertThat(ex)
+          .isExactlyInstanceOf(ExitException.class)
+          .hasFieldOrPropertyWithValue("status", 0);
+
+      assertThat(outputFile).isFile();
+      assertThat(outputFile.length()).isGreaterThan(0L);
+    }
+  }
+
+  @Test
+  public void main_Convert_WithConnectionOption_WithOutputFormat_ShouldSucceed() throws Exception {
+    final File inputFile = new File(SOURCE_FILE);
+    final File outputFile =
+        new File(
+            inputFile.getParentFile(), FilenameUtils.getBaseName(inputFile.getName()) + ".pdf");
+
+    assertThat(outputFile).doesNotExist();
+
     COnlineServerMock server = new COnlineServerMock();
     try {
       // start mock server
@@ -240,30 +226,25 @@
 
   @Test
   public void main_WithAllCustomizableOption_ExecuteAndExitWithCod0() throws Exception {
->>>>>>> 17524714
-
-    final File outputFile = new File(testFolder.getRoot(), "main_WithCustomDocumentFormats.pdf");
-    try {
-      SystemLogHandler.startCapture();
-      Convert.main(
-          new String[] {
-            "-k",
-            "-o",
-            "-r",
-            new File("src/integTest/resources/cli-document-formats.json").getPath(),
-            SOURCE_FILE,
-            outputFile.getPath()
-          });
-
-      // Be sure the ExitException exception is thrown.
-      fail();
-
-    } catch (Exception ex) {
-      final String capturedlog = SystemLogHandler.stopCapture();
-      assertThat(capturedlog).contains("The source format is missing or not supported");
-      assertThat(ex)
-          .isExactlyInstanceOf(ExitException.class)
-          .hasFieldOrPropertyWithValue("status", 2);
+
+    try {
+      Convert.main(
+          new String[] {
+            "-i", OfficeUtils.getDefaultOfficeHome().getPath(),
+            "-m", OfficeUtils.findBestProcessManager().getClass().getName(),
+            "-t", "30000",
+            "-p", "2002",
+            "input1.txt", "output1.pdf"
+          });
+
+      // Be sure an exception is thrown.
+      fail();
+
+    } catch (Exception ex) {
+      SystemLogHandler.stopCapture();
+      assertThat(ex)
+          .isExactlyInstanceOf(ExitException.class)
+          .hasFieldOrPropertyWithValue("status", 0);
     }
   }
 }